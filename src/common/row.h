// Copyright (c) 2012, Cloudera, inc.
#ifndef KUDU_COMMON_ROW_H
#define KUDU_COMMON_ROW_H

#include <boost/noncopyable.hpp>
#include <glog/logging.h>

#include "common/types.h"
#include "common/schema.h"
#include "util/memory/arena.h"
#include "util/bitmap.h"

namespace kudu {

// Copy any indirect (eg STRING) data referenced by the given row into the
// provided arena.
//
// The row itself is mutated so that the indirect data points to the relocated
// storage.
template <class RowType, class ArenaType>
inline Status CopyRowIndirectDataToArena(RowType *row, ArenaType *dst_arena) {
  const Schema &schema = row->schema();
  // For any Slice columns, copy the sliced data into the arena
  // and update the pointers
  for (int i = 0; i < schema.num_columns(); i++) {
    const ColumnSchema& col_schema = schema.column(i);

    if (col_schema.type_info().type() == STRING) {
      if (col_schema.is_nullable() && row->is_null(schema, i)) {
        continue;
      }

      const Slice *slice = reinterpret_cast<const Slice *>(row->cell_ptr(schema, i));
      Slice copied_slice;
      if (!dst_arena->RelocateSlice(*slice, &copied_slice)) {
        return Status::IOError("Unable to relocate slice");
      }

      row->SetCellValue(schema, i, &copied_slice);
    }
  }
  return Status::OK();
}

<<<<<<< HEAD
// Project a row from one schema into another, using the given
// projection mapping:
//   projection_mapping[dst_row_column] = src_row_column
// i.e. projection_mapping should have the same number of entries
// as dst_row->schema().num_columns()
//
// The projection_mapping can be built using Schema::GetProjectionFrom(...).
//
// Indirected data is copied into the provided dst arena.
template<class RowType1, class RowType2, class ArenaType>
inline Status ProjectRow(const RowType1 &src_row, const vector<size_t> &projection_mapping,
                         RowType2 *dst_row, ArenaType *dst_arena) {
  DCHECK_EQ(projection_mapping.size(), dst_row->schema().num_columns());

  for (size_t proj_col_idx = 0; proj_col_idx < projection_mapping.size(); proj_col_idx++) {
    size_t src_col_idx = projection_mapping[proj_col_idx];
    uint8_t *dst_cell = dst_row->cell_ptr(dst_row->schema(), proj_col_idx);
    const void *src_cell = src_row.cell_ptr(src_row.schema(), src_col_idx);

    const ColumnSchema &dst_col = dst_row->schema().column(proj_col_idx);
    RETURN_NOT_OK(dst_col.CopyCell(dst_cell, src_cell, dst_arena));
  }
  return Status::OK();
}
=======
class ContiguousRowHelper {
 public:
  static size_t null_bitmap_size(const Schema& schema) {
    return schema.has_nullables() ? BitmapSize(schema.num_columns()) : 0;
  }

  static size_t row_size(const Schema& schema) {
    return schema.byte_size() + null_bitmap_size(schema);
  }

  static void InitNullsBitmap(const Schema& schema, Slice& row_data) {
    InitNullsBitmap(schema, row_data.mutable_data(), row_data.size() - schema.byte_size());
  }

  static void InitNullsBitmap(const Schema& schema, uint8_t *row_data, size_t bitmap_size) {
    uint8_t *null_bitmap = row_data + schema.byte_size();
    for (size_t i = 0; i < bitmap_size; ++i) {
      null_bitmap[i] = 0xff;
    }
  }

  static void SetCellValue(const Schema& schema, uint8_t *row_data, size_t col_idx, const void *value) {
    const ColumnSchema& col_schema = schema.column(col_idx);
    if (col_schema.is_nullable()) {
      uint8_t *null_bitmap = row_data + schema.byte_size();
      BitmapChange(null_bitmap, col_idx, value != NULL);
      if (value == NULL) return;
    }
    uint8_t *dst_ptr = row_data + schema.column_offset(col_idx);
    strings::memcpy_inlined(dst_ptr, value, col_schema.type_info().size());
  }

  static bool is_null(const Schema& schema, const uint8_t *row_data, size_t col_idx) {
    DCHECK(schema.column(col_idx).is_nullable());
    return !BitmapTest(row_data + schema.byte_size(), col_idx);
  }

  static const uint8_t *cell_ptr(const Schema& schema, const uint8_t *row_data, size_t col_idx) {
    return row_data + schema.column_offset(col_idx);
  }

  static const uint8_t *nullable_cell_ptr(const Schema& schema, const uint8_t *row_data, size_t col_idx) {
    return is_null(schema, row_data, col_idx) ? NULL : cell_ptr(schema, row_data, col_idx);
  }
};
>>>>>>> 0d3d70ca

// Utility class for building rows corresponding to a given schema.
// This is used when inserting data into the MemStore or a new Layer.
class RowBuilder : boost::noncopyable {
public:
  explicit RowBuilder(const Schema &schema) :
    schema_(schema),
    arena_(1024, 1024*1024),
    bitmap_size_(ContiguousRowHelper::null_bitmap_size(schema))
  {
    Reset();
  }

  // Reset the RowBuilder so that it is ready to build
  // the next row.
  // NOTE: The previous row's data is invalidated. Even
  // if the previous row's data has been copied, indirected
  // entries such as strings may end up shared or deallocated
  // after Reset. So, the previous row must be fully copied
  // (eg using CopyRowToArena()).
  void Reset() {
    arena_.Reset();
    size_t row_size = schema_.byte_size() + bitmap_size_;
    buf_ = reinterpret_cast<uint8_t *>(arena_.AllocateBytes(row_size));
    CHECK(buf_) << "could not allocate " << row_size << " bytes for row builder";
    col_idx_ = 0;
    byte_idx_ = 0;
    ContiguousRowHelper::InitNullsBitmap(schema_, buf_, bitmap_size_);
  }

  void AddString(const Slice &slice) {
    CheckNextType(STRING);

    Slice *ptr = reinterpret_cast<Slice *>(buf_ + byte_idx_);
    CHECK(arena_.RelocateSlice(slice, ptr)) << "could not allocate space in arena";

    Advance();
  }

  void AddString(const string &str) {
    CheckNextType(STRING);

    uint8_t *in_arena = arena_.AddSlice(str);
    CHECK(in_arena) << "could not allocate space in arena";

    Slice *ptr = reinterpret_cast<Slice *>(buf_ + byte_idx_);
    *ptr = Slice(in_arena, str.size());

    Advance();
  }

  void AddUint32(uint32_t val) {
    CheckNextType(UINT32);
    *reinterpret_cast<uint32_t *>(&buf_[byte_idx_]) = val;
    Advance();
  }

  void AddNull() {
    CHECK(schema_.column(col_idx_).is_nullable());
    BitmapClear(buf_ + schema_.byte_size(), col_idx_);
    Advance();
  }

  // Retrieve the data slice from the current row.
  // The Add*() functions must have been called an appropriate
  // number of times such that all columns are filled in, or else
  // a crash will occur.
  //
  // The data slice returned by this is only valid until the next
  // call to Reset().
  // Note that the Slice may also contain pointers which refer to
  // other parts of the internal Arena, so even if the returned
  // data is copied, it is not safe to Reset() before also calling
  // CopyRowIndirectDataToArena.
  const Slice data() const {
    CHECK_EQ(byte_idx_, schema_.byte_size());
    return Slice(buf_, byte_idx_ + bitmap_size_);
  }

private:
  void CheckNextType(DataType type) {
    CHECK_EQ(schema_.column(col_idx_).type_info().type(),
             type);
  }

  void Advance() {
    int size = schema_.column(col_idx_).type_info().size();
    byte_idx_ += size;
    col_idx_++;
  }

  const Schema schema_;
  Arena arena_;
  uint8_t *buf_;

  size_t col_idx_;
  size_t byte_idx_;
  size_t bitmap_size_;
};


// TODO: Currently used only for testing and as memstore row wrapper

// The row has all columns layed out in memory based on the schema.column_offset()
class ContiguousRow {
 public:
  ContiguousRow(const Schema& schema, void *row_data = NULL)
    : schema_(schema), row_data_(reinterpret_cast<uint8_t *>(row_data))
  {
  }

  const Schema& schema() const {
    return schema_;
  }

  void Reset(void *row_data) {
    row_data_ = reinterpret_cast<uint8_t *>(row_data);
  }

  void SetCellValue(const Schema& schema, size_t col_idx, const void *value) {
    // TODO: Handle different schema
    DCHECK(schema.Equals(schema_));
    ContiguousRowHelper::SetCellValue(schema, row_data_, col_idx, value);
  }

  bool is_null(const Schema& schema, size_t col_idx) const {
    // TODO: Handle different schema
    DCHECK(schema.Equals(schema_));
    return ContiguousRowHelper::is_null(schema, row_data_, col_idx);
  }

  const uint8_t *cell_ptr(const Schema& schema, size_t col_idx) const {
    // TODO: Handle different schema
    DCHECK(schema.Equals(schema_));
    return ContiguousRowHelper::cell_ptr(schema, row_data_, col_idx);
  }

  const uint8_t *nullable_cell_ptr(const Schema& schema, size_t col_idx) const {
    // TODO: Handle different schema
    DCHECK(schema.Equals(schema_));
    return ContiguousRowHelper::nullable_cell_ptr(schema, row_data_, col_idx);
  }

 private:
  friend class ConstContiguousRow;

  const Schema& schema_;
  uint8_t *row_data_;
};

// This is the same as ContiguousRow except it refers to a const area of memory that
// should not be mutated.
class ConstContiguousRow {
 public:
  ConstContiguousRow(const ContiguousRow &row) :
    schema_(row.schema_),
    row_data_(row.row_data_)
  {}

  ConstContiguousRow(const Schema& schema, const void *row_data = NULL)
    : schema_(schema), row_data_(reinterpret_cast<const uint8_t *>(row_data))
  {
  }

  const Schema& schema() const {
    return schema_;
  }

  const uint8_t *row_data() const {
    return row_data_;
  }

  bool is_null(const Schema& schema, size_t col_idx) const {
    // TODO: Handle different schema
    DCHECK(schema.Equals(schema_));
    return ContiguousRowHelper::is_null(schema, row_data_, col_idx);
  }

  const uint8_t *cell_ptr(const Schema& schema, size_t col_idx) const {
    // TODO: Handle different schema
    DCHECK(schema.Equals(schema_));
    return ContiguousRowHelper::cell_ptr(schema, row_data_, col_idx);
  }

  const uint8_t *nullable_cell_ptr(const Schema& schema, size_t col_idx) const {
    // TODO: Handle different schema
    DCHECK(schema.Equals(schema_));
    return ContiguousRowHelper::nullable_cell_ptr(schema, row_data_, col_idx);
  }

 private:
  const Schema& schema_;
  const uint8_t *row_data_;
};

} // namespace kudu

#endif<|MERGE_RESOLUTION|>--- conflicted
+++ resolved
@@ -42,7 +42,6 @@
   return Status::OK();
 }
 
-<<<<<<< HEAD
 // Project a row from one schema into another, using the given
 // projection mapping:
 //   projection_mapping[dst_row_column] = src_row_column
@@ -59,15 +58,24 @@
 
   for (size_t proj_col_idx = 0; proj_col_idx < projection_mapping.size(); proj_col_idx++) {
     size_t src_col_idx = projection_mapping[proj_col_idx];
-    uint8_t *dst_cell = dst_row->cell_ptr(dst_row->schema(), proj_col_idx);
-    const void *src_cell = src_row.cell_ptr(src_row.schema(), src_col_idx);
-
-    const ColumnSchema &dst_col = dst_row->schema().column(proj_col_idx);
-    RETURN_NOT_OK(dst_col.CopyCell(dst_cell, src_cell, dst_arena));
-  }
+
+    const void *src_cell;
+    if (src_row.schema().column(src_col_idx).is_nullable()) {
+      src_cell = src_row.nullable_cell_ptr(src_row.schema(), src_col_idx);
+    } else {
+      src_cell = src_row.cell_ptr(src_row.schema(), src_col_idx);
+    }
+
+    if (dst_row->schema().column(proj_col_idx).is_nullable()) {
+      RETURN_NOT_OK(dst_row->CopyNullableCell(dst_row->schema(), proj_col_idx,src_cell, dst_arena));
+    } else {
+      RETURN_NOT_OK(dst_row->CopyCell(dst_row->schema(), proj_col_idx, src_cell, dst_arena));
+    }
+  }
+
   return Status::OK();
 }
-=======
+
 class ContiguousRowHelper {
  public:
   static size_t null_bitmap_size(const Schema& schema) {
@@ -113,7 +121,6 @@
     return is_null(schema, row_data, col_idx) ? NULL : cell_ptr(schema, row_data, col_idx);
   }
 };
->>>>>>> 0d3d70ca
 
 // Utility class for building rows corresponding to a given schema.
 // This is used when inserting data into the MemStore or a new Layer.
